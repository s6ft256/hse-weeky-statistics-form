from functools import partial
from unittest import mock

import pytest

from pyairtable.orm import Model
from pyairtable.orm import fields as f
from pyairtable.testing import fake_id, fake_meta, fake_record


@pytest.fixture(autouse=True)
def no_requests(requests_mock):
    """
    Fail if any tests in this module try to make network calls.
    """


def test_model_missing_meta():
    """
    Test that we throw an exception if Meta is missing.
    """
    with pytest.raises(AttributeError):

        class Address(Model):
            street = f.TextField("Street")


def test_model_missing_meta_attribute():
    """
    Test that we throw an exception if Meta is missing a required attribute.
    """
    with pytest.raises(ValueError):

        class Address(Model):
            street = f.TextField("Street")

            class Meta:
                base_id = "required"
                table_name = "required"
                # api_key = "required"


def test_model_empty_meta():
    """
    Test that we throw an exception when a required Meta attribute is None.
    """
    with pytest.raises(ValueError):

        class Address(Model):
            Meta = fake_meta(api_key=None)
            street = f.TextField("Street")


@pytest.mark.parametrize("name", ("exists", "id"))
def test_model_overlapping(name):
    """
    Test that we raise ValueError when a subclass of Model defines
    a field with the same name as one of Model's properties or methods.
    """
    with pytest.raises(ValueError):
        type(
            "Address",
            (Model,),
            {
                "Meta": fake_meta(),
                name: f.TextField(name),
            },
        )


class FakeModel(Model):
    Meta = fake_meta()
    one = f.TextField("one")
    two = f.TextField("two")


def test_repr():
    record = fake_record()
    assert repr(FakeModel.from_record(record)) == f"<FakeModel id='{record['id']}'>"
    assert repr(FakeModel()) == "<unsaved FakeModel>"


def test_delete():
    obj = FakeModel.from_record(record := fake_record())
    with mock.patch("pyairtable.Table.delete") as mock_delete:
        obj.delete()

    mock_delete.assert_called_once_with(record["id"])


def test_delete__unsaved():
    obj = FakeModel()
    with pytest.raises(ValueError):
        obj.delete()


def test_fetch():
    obj = FakeModel(id=fake_id())
    assert not obj.one
    assert not obj.two

    with mock.patch("pyairtable.Table.get") as mock_get:
        mock_get.return_value = fake_record(one=1, two=2)
        obj.fetch()

    assert obj.one == 1
    assert obj.two == 2


def test_fetch__unsaved():
    obj = FakeModel()
    with pytest.raises(ValueError):
        obj.fetch()


@pytest.mark.parametrize(
    "method,args",
    [
        ("comments", []),
        ("add_comment", ["Hello!"]),
    ],
)
def test_model_comment_method(method, args):
    """
    Test that comments() and add_comment() are passthroughs to Table.
    """
    record_id = fake_id()
    instance = FakeModel.from_id(record_id, fetch=False)
    with mock.patch(f"pyairtable.Table.{method}") as mock_method:
        result = getattr(instance, method)(*args)

    assert result == mock_method.return_value
    mock_method.assert_called_once_with(record_id, *args)


@mock.patch("pyairtable.Table.get")
def test_from_id(mock_get):
    class Contact(Model):
        Meta = fake_meta()
        name = f.TextField("Name")

    fake_contact = fake_record(Name="Alice")
    mock_get.return_value = fake_contact
    contact = Contact.from_id(fake_contact["id"])
    assert contact.id == fake_contact["id"]
    assert contact.name == "Alice"


@mock.patch("pyairtable.Api.iterate_requests")
def test_from_ids(mock_api):
    fake_records = [fake_record() for _ in range(10)]
    mock_api.return_value = [{"records": fake_records}]

    fake_ids = [record["id"] for record in fake_records]
    contacts = FakeModel.from_ids(fake_ids)
    mock_api.assert_called_once_with(
        method="get",
        url=FakeModel.get_table().url,
        fallback=("post", FakeModel.get_table().url + "/listRecords"),
        options={
            "formula": "OR(%s)" % ", ".join(f"RECORD_ID()='{id}'" for id in fake_ids)
        },
    )
    assert len(contacts) == len(fake_records)
    assert {c.id for c in contacts} == {r["id"] for r in fake_records}


@mock.patch("pyairtable.Table.all")
def test_from_ids__invalid_id(mock_all):
    # Should raise KeyError because of the invalid ID
    with pytest.raises(KeyError):
        FakeModel.from_ids(["recDefinitelyNotValid"])
    mock_all.assert_called_once()


@mock.patch("pyairtable.Table.all")
def test_from_ids__no_fetch(mock_all):
    fake_ids = [fake_id() for _ in range(10)]
    contacts = FakeModel.from_ids(fake_ids, fetch=False)
    assert mock_all.call_count == 0
    assert len(contacts) == 10
    assert set(contact.id for contact in contacts) == set(fake_ids)


<<<<<<< HEAD
def test_disallowed_args():
    """
    Test the argument sanitizer, `use_field_ids` attribute, and disallowed kwargs
    """
    obj = FakeModel()

    FakeModel.Meta.use_field_ids = True
    with mock.patch("pyairtable.Table.all") as mock_all:
        obj.all(fields=["one", "two"])
    assert obj._get_meta("use_field_ids")
    assert "return_fields_by_field_id" in mock_all.call_args.kwargs
    assert "fields" in mock_all.call_args.kwargs

    FakeModel.Meta.use_field_ids = False
    with mock.patch("pyairtable.Table.all") as mock_all:
        obj.all(fields=["one", "two"], return_fields_by_field_id=True)
    assert not obj._get_meta("use_field_ids")
    assert "return_fields_by_field_id" not in mock_all.call_args.kwargs
    assert "fields" in mock_all.call_args.kwargs
=======
@pytest.mark.parametrize("methodname", ("all", "first"))
def test_passthrough(methodname):
    """
    Test that .all() and .first() pass through whatever they get.
    """
    with mock.patch(f"pyairtable.Table.{methodname}") as mock_endpoint:
        method = getattr(FakeModel, methodname)
        method(a=1, b=2, c=3)

    mock_endpoint.assert_called_once_with(a=1, b=2, c=3)
>>>>>>> eef7b6ff


def test_dynamic_model_meta():
    """
    Test that we can provide callables in our Meta class to provide
    the access token, base ID, and table name at runtime.
    """
    data = {
        "api_key": "FakeApiKey",
        "base_id": "appFakeBaseId",
        "table_name": "tblFakeTableName",
    }

    class Fake(Model):
        class Meta:
            api_key = lambda: data["api_key"]  # noqa
            base_id = partial(data.get, "base_id")

            @staticmethod
            def table_name():
                return data["table_name"]

    f = Fake()
    assert f._get_meta("api_key") == data["api_key"]
    assert f._get_meta("base_id") == data["base_id"]
    assert f._get_meta("table_name") == data["table_name"]<|MERGE_RESOLUTION|>--- conflicted
+++ resolved
@@ -181,8 +181,19 @@
     assert len(contacts) == 10
     assert set(contact.id for contact in contacts) == set(fake_ids)
 
-
-<<<<<<< HEAD
+    
+@pytest.mark.parametrize("methodname", ("all", "first"))
+def test_passthrough(methodname):
+    """
+    Test that .all() and .first() pass through whatever they get.
+    """
+    with mock.patch(f"pyairtable.Table.{methodname}") as mock_endpoint:
+        method = getattr(FakeModel, methodname)
+        method(a=1, b=2, c=3)
+
+    mock_endpoint.assert_called_once_with(a=1, b=2, c=3)
+
+    
 def test_disallowed_args():
     """
     Test the argument sanitizer, `use_field_ids` attribute, and disallowed kwargs
@@ -202,18 +213,6 @@
     assert not obj._get_meta("use_field_ids")
     assert "return_fields_by_field_id" not in mock_all.call_args.kwargs
     assert "fields" in mock_all.call_args.kwargs
-=======
-@pytest.mark.parametrize("methodname", ("all", "first"))
-def test_passthrough(methodname):
-    """
-    Test that .all() and .first() pass through whatever they get.
-    """
-    with mock.patch(f"pyairtable.Table.{methodname}") as mock_endpoint:
-        method = getattr(FakeModel, methodname)
-        method(a=1, b=2, c=3)
-
-    mock_endpoint.assert_called_once_with(a=1, b=2, c=3)
->>>>>>> eef7b6ff
 
 
 def test_dynamic_model_meta():
